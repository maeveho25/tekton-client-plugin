--- conflicted
+++ resolved
@@ -7,8 +7,4 @@
   useContainerAgent: true, // Set to `false` if you need to use Docker for containerized tests
   configurations: [
     [platform: 'linux', jdk: 21],
-<<<<<<< HEAD
-    [platform: 'windows', jdk: 21],
-=======
->>>>>>> e9f612d2
 ])