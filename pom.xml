<?xml version="1.0" encoding="UTF-8"?>
<project xmlns="http://maven.apache.org/POM/4.0.0" xmlns:xsi="http://www.w3.org/2001/XMLSchema-instance" xsi:schemaLocation="http://maven.apache.org/POM/4.0.0 http://maven.apache.org/maven-v4_0_0.xsd">
    <modelVersion>4.0.0</modelVersion>

    <parent>
        <groupId>org.jenkins-ci.plugins</groupId>
        <artifactId>plugin</artifactId>
        <version>5.17</version>
        <relativePath />
    </parent>

    <groupId>org.waveywaves.jenkins.plugins</groupId>
    <artifactId>tekton-client</artifactId>
    <version>${revision}${changelist}</version>
    <name>Tekton Client Plugin</name>
    <description>Tekton is a Cloud Native CI/CD tool for Kubernetes. This plugin helps in the creation and manipulation
        of Tekton Resources on you Kubernetes cluster and helps drive your operations from your Jenkins Server itself
        without having to carry them out from the Command Line Interface or any other User Interface.
    </description>

    <packaging>hpi</packaging>
    <url>https://github.com/jenkinsci/tekton-client-plugin</url>

    <scm>
        <connection>scm:git:https://github.com/jenkinsci/tekton-client-plugin.git</connection>
        <developerConnection>scm:git:https://github.com/jenkinsci/tekton-client-plugin.git</developerConnection>
        <url>https://github.com/jenkinsci/tekton-client-plugin</url>
        <tag>${scmTag}</tag>
    </scm>

    <properties>
        <revision>1.1.1</revision>
        <changelist>-SNAPSHOT</changelist>
        <!-- https://www.jenkins.io/doc/developer/plugin-development/choosing-jenkins-baseline/ -->
        <jenkins.baseline>2.492</jenkins.baseline>
        <!-- Baseline Jenkins version you use to build the plugin. Users must have this version or newer to run. -->
        <jenkins.version>${jenkins.baseline}.3</jenkins.version>
        <gitHubRepo>jenkinsci/${project.artifactId}-plugin</gitHubRepo>
        <pipeline-model-definition.version>2.2255.v56a_15e805f12</pipeline-model-definition.version>
        <jenkins-test-harness.version>2478.v665cca_da_f20c</jenkins-test-harness.version>
        <kubernetes-server-mock.version>5.4.1</kubernetes-server-mock.version>
        <tekton-client.version>5.4.1</tekton-client.version>
        <maven-surefire-plugin.version>	3.2.5</maven-surefire-plugin.version>
        <mockwebserver.version>0.1.8</mockwebserver.version>
        <junit-jupiter-engine.version>5.6.2</junit-jupiter-engine.version>
        <jx-pipeline.version>0.1.5</jx-pipeline.version>
    </properties>

    <licenses>
        <license>
            <name>Apache License 2.0</name>
            <url>https://www.apache.org/licenses/LICENSE-2.0</url>
            <distribution>repo</distribution>
        </license>
    </licenses>

    <dependencies>
        <dependency>
            <groupId>org.slf4j</groupId>
            <artifactId>slf4j-api</artifactId>
        </dependency>
        <dependency>
            <groupId>org.kohsuke.stapler</groupId>
            <artifactId>stapler</artifactId>
            <scope>provided</scope>
        </dependency>
        <dependency>
            <groupId>com.squareup.okio</groupId>
            <artifactId>okio</artifactId>
            <version>1.17.6</version>
        </dependency>
        <dependency>
            <groupId>com.squareup.okhttp3</groupId>
            <artifactId>okhttp</artifactId>
            <version>3.14.9</version>
        </dependency>
        <dependency>
            <groupId>io.jenkins.plugins</groupId>
            <artifactId>checks-api</artifactId>
        </dependency>
        <dependency>
            <groupId>io.fabric8</groupId>
            <artifactId>tekton-client</artifactId>
            <version>${tekton-client.version}</version>
            <exclusions>
                <exclusion>
                    <groupId>org.slf4j</groupId>
                    <artifactId>slf4j-api</artifactId>
                </exclusion>
            </exclusions>
        </dependency>
        <dependency>
            <groupId>io.fabric8</groupId>
            <artifactId>kubernetes-server-mock</artifactId>
            <version>${kubernetes-server-mock.version}</version>
            <scope>test</scope>
        </dependency>
        <dependency>
            <groupId>org.jenkins-ci.plugins</groupId>
            <artifactId>jackson2-api</artifactId>
        </dependency>

        <!-- test plugins for running locally via: mvn hpi:run -->
        <dependency>
            <groupId>org.jenkins-ci.plugins</groupId>
            <artifactId>git</artifactId>
            <scope>test</scope>
        </dependency>
        <dependency>
            <groupId>org.jenkins-ci.plugins</groupId>
            <artifactId>github-branch-source</artifactId>
            <scope>test</scope>
        </dependency>
        <dependency>
            <groupId>org.jenkins-ci.plugins</groupId>
            <artifactId>envinject</artifactId>
            <scope>test</scope>
        </dependency>
        <dependency>
            <groupId>org.assertj</groupId>
            <artifactId>assertj-core</artifactId>
            <version>3.27.3</version>
            <scope>test</scope>
        </dependency>
        <dependency>
            <groupId>org.jenkins-ci.plugins</groupId>
            <artifactId>pipeline-utility-steps</artifactId>
            <scope>test</scope>
        </dependency>
<<<<<<< HEAD
        
        <!-- E2E Testing Dependencies -->
        <dependency>
            <groupId>org.jenkins-ci.main</groupId>
            <artifactId>jenkins-test-harness</artifactId>
            <version>${jenkins-test-harness.version}</version>
            <scope>test</scope>
        </dependency>
        <dependency>
            <groupId>org.testcontainers</groupId>
            <artifactId>junit-jupiter</artifactId>
            <version>1.21.3</version>
            <scope>test</scope>
        </dependency>
        <dependency>
            <groupId>org.junit.jupiter</groupId>
            <artifactId>junit-jupiter-engine</artifactId>
            <version>${junit-jupiter-engine.version}</version>
            <scope>test</scope>
        </dependency>
        <dependency>
            <groupId>org.junit.vintage</groupId>
            <artifactId>junit-vintage-engine</artifactId>
            <version>${junit-jupiter-engine.version}</version>
            <scope>test</scope>
        </dependency>

        <!-- JSON Schema to POJO generation -->
        <dependency>
            <groupId>org.jsonschema2pojo</groupId>
            <artifactId>jsonschema2pojo-core</artifactId>
            <version>1.2.2</version>
        </dependency>

        <!-- Code generation with Sun CodeModel -->
        <dependency>
            <groupId>com.sun.codemodel</groupId>
            <artifactId>codemodel</artifactId>
            <version>2.6</version>
        </dependency>

        <!-- Commons IO for file operations -->
        <dependency>
            <groupId>commons-io</groupId>
            <artifactId>commons-io</artifactId>
            <version>2.17.0</version>
        </dependency>
=======
>>>>>>> 00042121
    </dependencies>

    <dependencyManagement>
        <dependencies>
            <dependency>
                <groupId>io.jenkins.tools.bom</groupId>
                <artifactId>bom-${jenkins.baseline}.x</artifactId>
                <version>5165.vdfd66a_57c648</version>
                <scope>import</scope>
                <type>pom</type>
            </dependency>
            <dependency>
                <groupId>org.apache.commons</groupId>
                <artifactId>commons-lang3</artifactId>
                <version>3.18.0</version>
            </dependency>
            <dependency>
                <groupId>io.jenkins.plugins</groupId>
                <artifactId>commons-text-api</artifactId>
                <version>1.13.1-176.v74d88f22034b_</version>
            </dependency>            
            <dependency>
                <groupId>org.jenkins-ci.plugins</groupId>
                <artifactId>jackson2-api</artifactId>
                <version>2.19.0-404.vb_b_0fd2fea_e10</version>
            </dependency>
            <dependency>
                <groupId>com.fasterxml.jackson.module</groupId>
                <artifactId>jackson-module-jaxb-annotations</artifactId>
                <version>2.19.0</version>
            </dependency>
            <dependency>
                <groupId>com.squareup.okio</groupId>
                <artifactId>okio</artifactId>
                <version>1.17.6</version>
            </dependency>
            <dependency>
                <groupId>com.squareup.okhttp3</groupId>
                <artifactId>okhttp</artifactId>
                <version>3.14.9</version>
            </dependency>
            <dependency>
                <groupId>com.squareup.okhttp3</groupId>
                <artifactId>logging-interceptor</artifactId>
                <version>3.14.9</version>
            </dependency>
            <dependency>
                <groupId>jakarta.activation</groupId>
                <artifactId>jakarta.activation-api</artifactId>
                <version>2.1.3</version>
            </dependency>
            <dependency>
                <groupId>org.apache.ivy</groupId>
                <artifactId>ivy</artifactId>
                <version>2.5.3</version>
            </dependency>
            <dependency>
                <groupId>org.yaml</groupId>
                <artifactId>snakeyaml</artifactId>
                <version>2.3</version>
            </dependency>
            <dependency>
                <groupId>com.fasterxml.jackson.dataformat</groupId>
                <artifactId>jackson-dataformat-yaml</artifactId>
                <version>2.19.0</version>
            </dependency>
        <dependency>
            <groupId>org.jsonschema2pojo</groupId>
            <artifactId>jsonschema2pojo-core</artifactId>
            <version>1.2.2</version>
        </dependency>
        <dependency>
            <groupId>com.google.errorprone</groupId>
            <artifactId>error_prone_annotations</artifactId>
            <version>2.27.0</version>
        </dependency>
        <dependency>
            <groupId>com.google.code.gson</groupId>
            <artifactId>gson</artifactId>
            <version>2.11.0</version>
        </dependency>
        <dependency>
            <groupId>org.apache.commons</groupId>
            <artifactId>commons-text</artifactId>
            <version>1.14.0</version>
        </dependency>
        </dependencies>
    </dependencyManagement>

    <repositories>
        <repository>
            <id>repo.jenkins-ci.org</id>
            <url>https://repo.jenkins-ci.org/public/</url>
        </repository>
        <repository>
            <id>tags</id>
            <name>Custom Tags</name>
            <url>https://raw.githubusercontent.com/t-wanl/Jenkins-Dynamic-Databinding-UI-Control-Library/master/jar/
            </url>
        </repository>
    </repositories>

    <pluginRepositories>
        <pluginRepository>
            <id>repo.jenkins-ci.org</id>
            <url>https://repo.jenkins-ci.org/public/</url>
        </pluginRepository>
    </pluginRepositories>

    <build>
        <plugins>
            <plugin>
                <groupId>org.apache.maven.plugins</groupId>
                <artifactId>maven-release-plugin</artifactId>
                <configuration>
                    <preparationGoals>clean verify</preparationGoals>
                </configuration>
            </plugin>

            <plugin>
                <groupId>org.apache.maven.plugins</groupId>
                <artifactId>maven-compiler-plugin</artifactId>
                <configuration>
                    <source>17</source>
                    <target>17</target>
                </configuration>
            </plugin>

            <plugin>
                <groupId>org.jenkins-ci.tools</groupId>
                <artifactId>maven-hpi-plugin</artifactId>
                <extensions>true</extensions>
            </plugin>
<<<<<<< HEAD
            
            <!-- Maven Surefire Plugin for running tests -->
            <!-- JaCoCo for code coverage -->
            <plugin>
                <groupId>org.jacoco</groupId>
                <artifactId>jacoco-maven-plugin</artifactId>
                <version>0.8.13</version>

                <executions>
                    <execution>
                        <id>prepare-agent</id>
                        <goals><goal>prepare-agent</goal></goals>
                    </execution>

                    <execution>
                        <id>report</id>
                        <phase>verify</phase>
                        <goals><goal>report</goal></goals>
                    </execution>
                </executions>
            </plugin>

            <plugin>
                <groupId>org.apache.maven.plugins</groupId>
                <artifactId>maven-surefire-plugin</artifactId>
                <version>${maven-surefire-plugin.version}</version>
                <configuration>
                    <excludes>
                        <!-- Exclude E2E tests from regular test runs by default -->
                        <exclude>**/*E2ETest.java</exclude>
                    </excludes>
                </configuration>
                <executions>
                    <!-- Regular unit tests -->
                    <execution>
                        <id>unit-tests</id>
                        <phase>test</phase>
                        <goals>
                            <goal>test</goal>
                        </goals>
                        <configuration>
                            <excludes>
                                <exclude>**/*E2ETest.java</exclude>
                            </excludes>
                        </configuration>
                    </execution>
                </executions>
=======

            <plugin>
                <groupId>org.codehaus.mojo</groupId>
                <artifactId>cobertura-maven-plugin</artifactId>
                <version>2.7</version>
                <configuration>
                    <formats>
                        <format>html</format>
                        <format>xml</format>
                    </formats>
                    <check />
                </configuration>
>>>>>>> 00042121
            </plugin>
        </plugins>
    </build>

    <profiles>
        <!-- optional profile to download the jx-pipeline-effective binaries for each platform -->
        <profile>
            <id>download-binaries</id>
            <build>
                <plugins>
                    <plugin>
                        <groupId>org.apache.maven.plugins</groupId>
                        <artifactId>maven-antrun-plugin</artifactId>
                        <version>3.1.0</version>
                        <executions>
                            <execution>
                                <phase>generate-resources</phase>
                                <configuration>

                                    <target>
                                        <echo message="downloading the jx-pipeline binaries" />

                                        <delete dir="target/jxp" />
                                        <delete dir="src/main/resources/org/waveywaves/jenkins/plugins/tekton/client/jxp" />

                                        <mkdir dir="target/jxp" />
                                        <mkdir dir="src/main/resources/org/waveywaves/jenkins/plugins/tekton/client/jxp/mac" />

                                        <get src="https://github.com/jenkins-x/jx-pipeline/releases/download/v${jx-pipeline.version}/jx-pipeline-effective-darwin-amd64.tar.gz" dest="target/jxp/mac.tar.gz" />
                                        <get src="https://github.com/jenkins-x/jx-pipeline/releases/download/v${jx-pipeline.version}/jx-pipeline-effective-linux-amd64.tar.gz" dest="target/jxp/linux.tar.gz" />
                                        <get src="https://github.com/jenkins-x/jx-pipeline/releases/download/v${jx-pipeline.version}/jx-pipeline-effective-windows-amd64.zip" dest="target/jxp/windows.zip" />

                                        <untar compression="gzip" src="target/jxp/mac.tar.gz" dest="src/main/resources/org/waveywaves/jenkins/plugins/tekton/client/jxp/mac" />
                                        <untar compression="gzip" src="target/jxp/linux.tar.gz" dest="src/main/resources/org/waveywaves/jenkins/plugins/tekton/client/jxp/linux" />
                                        <unzip src="target/jxp/windows.zip" dest="src/main/resources/org/waveywaves/jenkins/plugins/tekton/client/jxp/windows" />

                                        <!-- lets remove any docs we don't need -->
                                        <delete>
                                            <fileset dir="src/main/resources/org/waveywaves/jenkins/plugins/tekton/client/jxp" includes="**/*.md" />
                                        </delete>
                                    </target>

                                </configuration>
                                <goals>
                                    <goal>run</goal>
                                </goals>
                            </execution>
                        </executions>
                    </plugin>
                    <!-- Generate Tekton POJOs at build time -->
                    <plugin>
                        <groupId>org.codehaus.mojo</groupId>
                        <artifactId>exec-maven-plugin</artifactId>
                        <version>3.1.0</version>
                        <executions>
                            <execution>
                                <id>generate-tekton-pojos</id>
                                <phase>process-classes</phase>
                                <goals>
                                    <goal>java</goal>
                                </goals>
                                <configuration>
                                    <mainClass>org.waveywaves.jenkins.plugins.tekton.generator.CrdJavaGenerator</mainClass>
                                    <arguments>
                                        <argument>${project.basedir}/src/main/resources/crds</argument>
                                        <argument>${project.build.directory}/generated-sources/tekton</argument>
                                        <argument>org.waveywaves.jenkins.plugins.tekton.generated</argument>
                                    </arguments>
                                    <includeProjectDependencies>true</includeProjectDependencies>
                                    <includePluginDependencies>true</includePluginDependencies>
                                </configuration>
                            </execution>
                        </executions>
                    </plugin>

                    <!-- Add generated sources to compilation -->
                    <plugin>
                        <groupId>org.codehaus.mojo</groupId>
                        <artifactId>build-helper-maven-plugin</artifactId>
                        <version>3.4.0</version>
                        <executions>
                            <execution>
                                <id>add-generated-sources</id>
                                <phase>generate-sources</phase>
                                <goals>
                                    <goal>add-source</goal>
                                </goals>
                                <configuration>
                                    <sources>
                                        <source>${project.build.directory}/generated-sources/tekton</source>
                                    </sources>
                                </configuration>
                            </execution>
                        </executions>
                    </plugin>
                </plugins>
            </build>
        </profile>
    </profiles>
</project><|MERGE_RESOLUTION|>--- conflicted
+++ resolved
@@ -127,7 +127,6 @@
             <artifactId>pipeline-utility-steps</artifactId>
             <scope>test</scope>
         </dependency>
-<<<<<<< HEAD
         
         <!-- E2E Testing Dependencies -->
         <dependency>
@@ -175,8 +174,6 @@
             <artifactId>commons-io</artifactId>
             <version>2.17.0</version>
         </dependency>
-=======
->>>>>>> 00042121
     </dependencies>
 
     <dependencyManagement>
@@ -310,7 +307,6 @@
                 <artifactId>maven-hpi-plugin</artifactId>
                 <extensions>true</extensions>
             </plugin>
-<<<<<<< HEAD
             
             <!-- Maven Surefire Plugin for running tests -->
             <!-- JaCoCo for code coverage -->
@@ -358,20 +354,6 @@
                         </configuration>
                     </execution>
                 </executions>
-=======
-
-            <plugin>
-                <groupId>org.codehaus.mojo</groupId>
-                <artifactId>cobertura-maven-plugin</artifactId>
-                <version>2.7</version>
-                <configuration>
-                    <formats>
-                        <format>html</format>
-                        <format>xml</format>
-                    </formats>
-                    <check />
-                </configuration>
->>>>>>> 00042121
             </plugin>
         </plugins>
     </build>
