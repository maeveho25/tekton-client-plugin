<?xml version="1.0" encoding="UTF-8"?>
<project xmlns="http://maven.apache.org/POM/4.0.0" xmlns:xsi="http://www.w3.org/2001/XMLSchema-instance" xsi:schemaLocation="http://maven.apache.org/POM/4.0.0 http://maven.apache.org/maven-v4_0_0.xsd">
    <modelVersion>4.0.0</modelVersion>

    <parent>
        <groupId>org.jenkins-ci.plugins</groupId>
        <artifactId>plugin</artifactId>
        <version>5.17</version>
        <relativePath />
    </parent>

    <groupId>org.waveywaves.jenkins.plugins</groupId>
    <artifactId>tekton-client</artifactId>
    <version>${revision}${changelist}</version>
    <name>Tekton Client Plugin</name>
    <description>Tekton is a Cloud Native CI/CD tool for Kubernetes. This plugin helps in the creation and manipulation
        of Tekton Resources on you Kubernetes cluster and helps drive your operations from your Jenkins Server itself
        without having to carry them out from the Command Line Interface or any other User Interface.
    </description>

    <packaging>hpi</packaging>
    <url>https://github.com/jenkinsci/tekton-client-plugin</url>

    <scm>
        <connection>scm:git:https://github.com/jenkinsci/tekton-client-plugin.git</connection>
        <developerConnection>scm:git:https://github.com/jenkinsci/tekton-client-plugin.git</developerConnection>
        <url>https://github.com/jenkinsci/tekton-client-plugin</url>
        <tag>${scmTag}</tag>
    </scm>

    <properties>
        <revision>1.1.1</revision>
        <changelist>-SNAPSHOT</changelist>
        <!-- https://www.jenkins.io/doc/developer/plugin-development/choosing-jenkins-baseline/ -->
        <jenkins.baseline>2.492</jenkins.baseline>
        <!-- Baseline Jenkins version you use to build the plugin. Users must have this version or newer to run. -->
        <jenkins.version>${jenkins.baseline}.3</jenkins.version>
        <gitHubRepo>jenkinsci/${project.artifactId}-plugin</gitHubRepo>
        <pipeline-model-definition.version>2.2255.v56a_15e805f12</pipeline-model-definition.version>
        <jenkins-test-harness.version>2462.v7cd38b_7a_361b_</jenkins-test-harness.version>
        <kubernetes-server-mock.version>5.4.1</kubernetes-server-mock.version>
        <tekton-client.version>5.4.1</tekton-client.version>
<<<<<<< HEAD
        <maven-surefire-plugin.version>3.2.5</maven-surefire-plugin.version>
        <junit-jupiter-engine.version>5.6.2</junit-jupiter-engine.version>
=======
        <maven-surefire-plugin.version>	3.2.5</maven-surefire-plugin.version>
        <mockwebserver.version>0.1.8</mockwebserver.version>
        <junit-jupiter-engine.version>5.12.2</junit-jupiter-engine.version>
>>>>>>> e9f612d2
        <jx-pipeline.version>0.1.5</jx-pipeline.version>
    </properties>

    <licenses>
        <license>
            <name>Apache License 2.0</name>
            <url>https://www.apache.org/licenses/LICENSE-2.0</url>
            <distribution>repo</distribution>
        </license>
    </licenses>

    <dependencies>
        <dependency>
            <groupId>org.slf4j</groupId>
            <artifactId>slf4j-api</artifactId>
        </dependency>
        <dependency>
            <groupId>org.kohsuke.stapler</groupId>
            <artifactId>stapler</artifactId>
            <scope>provided</scope>
        </dependency>
        <dependency>
            <groupId>io.jenkins.plugins</groupId>
            <artifactId>checks-api</artifactId>
        </dependency>
        <dependency>
            <groupId>io.fabric8</groupId>
            <artifactId>tekton-client</artifactId>
            <version>${tekton-client.version}</version>
            <exclusions>
                <exclusion>
                    <groupId>org.slf4j</groupId>
                    <artifactId>slf4j-api</artifactId>
                </exclusion>
            </exclusions>
        </dependency>
        <dependency>
            <groupId>io.fabric8</groupId>
            <artifactId>kubernetes-server-mock</artifactId>
            <version>${kubernetes-server-mock.version}</version>
            <scope>test</scope>
        </dependency>

        <dependency>
            <groupId>org.jenkins-ci.plugins</groupId>
            <artifactId>jackson2-api</artifactId>
        </dependency>

        <!-- test plugins for running locally via: mvn hpi:run -->
        <dependency>
            <groupId>org.jenkins-ci.plugins</groupId>
            <artifactId>git</artifactId>
            <scope>test</scope>
        </dependency>
        <dependency>
            <groupId>org.jenkins-ci.plugins</groupId>
            <artifactId>github-branch-source</artifactId>
            <scope>test</scope>
        </dependency>
        <dependency>
            <groupId>org.jenkins-ci.plugins</groupId>
            <artifactId>envinject</artifactId>
            <scope>test</scope>
        </dependency>
        <dependency>
            <groupId>org.assertj</groupId>
            <artifactId>assertj-core</artifactId>
            <version>3.27.3</version>
            <scope>test</scope>
        </dependency>
        <dependency>
            <groupId>org.jenkins-ci.plugins</groupId>
            <artifactId>pipeline-utility-steps</artifactId>
            <scope>test</scope>
        </dependency>
<<<<<<< HEAD
        <dependency>
            <groupId>org.jenkins-ci.plugins.workflow</groupId>
            <artifactId>workflow-job</artifactId>
            <scope>test</scope>
        </dependency>
        <dependency>
            <groupId>org.jenkins-ci.plugins.workflow</groupId>
            <artifactId>workflow-cps</artifactId>
            <scope>test</scope>
        </dependency>
        <dependency>
            <groupId>org.jenkins-ci.plugins.workflow</groupId>
            <artifactId>workflow-basic-steps</artifactId>
            <version>1079.vce64b_a_929c5a_</version>
            <scope>test</scope>
        </dependency>
        <dependency>
            <groupId>org.jenkins-ci.plugins.workflow</groupId>
            <artifactId>workflow-durable-task-step</artifactId>
            <version>1434.v1b_595c29ddd7</version>
=======
        
        <!-- E2E Testing Dependencies -->
        <dependency>
            <groupId>org.jenkins-ci.main</groupId>
            <artifactId>jenkins-test-harness</artifactId>
            <version>${jenkins-test-harness.version}</version>
            <scope>test</scope>
        </dependency>
        <dependency>
            <groupId>org.testcontainers</groupId>
            <artifactId>junit-jupiter</artifactId>
            <version>1.19.3</version>
>>>>>>> e9f612d2
            <scope>test</scope>
        </dependency>
        <dependency>
            <groupId>org.junit.jupiter</groupId>
<<<<<<< HEAD
            <artifactId>junit-jupiter</artifactId>
=======
            <artifactId>junit-jupiter-engine</artifactId>
            <version>${junit-jupiter-engine.version}</version>
>>>>>>> e9f612d2
            <scope>test</scope>
        </dependency>
        <dependency>
            <groupId>org.junit.vintage</groupId>
            <artifactId>junit-vintage-engine</artifactId>
<<<<<<< HEAD
            <scope>test</scope>
        </dependency>
        <dependency>
            <groupId>org.mockito</groupId>
            <artifactId>mockito-junit-jupiter</artifactId>
            <scope>test</scope>
        </dependency>
        <dependency>
            <groupId>org.hamcrest</groupId>
            <artifactId>hamcrest</artifactId>
            <version>2.2</version>
            <scope>test</scope>
        </dependency>
        <dependency>
            <groupId>io.fabric8</groupId>
            <artifactId>kubernetes-junit-jupiter</artifactId>
            <version>7.3.1</version>
            <scope>test</scope>
        </dependency>
        <dependency>
            <groupId>com.squareup.okhttp3</groupId>
            <artifactId>mockwebserver</artifactId>
            <version>3.14.9</version>
            <scope>test</scope>
        </dependency>
        <dependency>
            <groupId>io.fabric8</groupId>
            <artifactId>tekton-model-v1beta1</artifactId>
            <version>5.12.0</version> 
        </dependency>
        <dependency>
        <groupId>org.jvnet.hudson.main</groupId>
        <artifactId>hudson-test-utils</artifactId>
        <version>2.2.1</version>
        <scope>test</scope>
        <exclusions>
            <exclusion>
            <groupId>org.powermock</groupId>
            <artifactId>powermock-module-junit4</artifactId>
            </exclusion>
            <exclusion>
            <groupId>org.powermock</groupId>
            <artifactId>powermock-api-support</artifactId>
            </exclusion>
        </exclusions>
        </dependency>
=======
            <version>${junit-jupiter-engine.version}</version>
            <scope>test</scope>
        </dependency>
>>>>>>> e9f612d2
    </dependencies>

    <dependencyManagement>
        <dependencies>
            <dependency>
                <groupId>io.jenkins.tools.bom</groupId>
                <artifactId>bom-${jenkins.baseline}.x</artifactId>
                <version>5043.v855ff4819a_0f</version>
                <scope>import</scope>
                <type>pom</type>
            </dependency>
            <dependency>
                <groupId>org.apache.commons</groupId>
                <artifactId>commons-lang3</artifactId>
                <version>3.18.0</version>
            </dependency>
            <dependency>
                <groupId>org.jenkins-ci.plugins</groupId>
                <artifactId>jackson2-api</artifactId>
                <version>2.19.0-404.vb_b_0fd2fea_e10</version>
            </dependency>
            <dependency>
                <groupId>com.fasterxml.jackson.module</groupId>
                <artifactId>jackson-module-jaxb-annotations</artifactId>
                <version>2.19.0</version>
            </dependency>
            <dependency>
                <groupId>com.squareup.okio</groupId>
                <artifactId>okio</artifactId>
                <version>3.15.0</version>
            </dependency>
            <dependency>
                <groupId>com.squareup.okhttp3</groupId>
                <artifactId>okhttp</artifactId>
                <version>3.14.9</version>
            </dependency>
            <dependency>
                <groupId>com.squareup.okhttp3</groupId>
                <artifactId>logging-interceptor</artifactId>
                <version>5.1.0</version>
            </dependency>
            <dependency>
                <groupId>jakarta.activation</groupId>
                <artifactId>jakarta.activation-api</artifactId>
                <version>2.1.3</version>
            </dependency>
            <dependency>
                <groupId>org.apache.ivy</groupId>
                <artifactId>ivy</artifactId>
                <version>2.5.3</version>
            </dependency>
        </dependencies>
    </dependencyManagement>

    <repositories>
        <repository>
            <id>repo.jenkins-ci.org</id>
            <url>https://repo.jenkins-ci.org/public/</url>
        </repository>
        <repository>
            <id>tags</id>
            <name>Custom Tags</name>
            <url>https://raw.githubusercontent.com/t-wanl/Jenkins-Dynamic-Databinding-UI-Control-Library/master/jar/
            </url>
        </repository>
    </repositories>

    <pluginRepositories>
        <pluginRepository>
            <id>repo.jenkins-ci.org</id>
            <url>https://repo.jenkins-ci.org/public/</url>
        </pluginRepository>
    </pluginRepositories>

    <build>
        <plugins>
            <plugin>
                <groupId>org.apache.maven.plugins</groupId>
                <artifactId>maven-release-plugin</artifactId>
                <configuration>
                    <preparationGoals>clean verify</preparationGoals>
                </configuration>
            </plugin>

            <plugin>
                <groupId>org.apache.maven.plugins</groupId>
                <artifactId>maven-compiler-plugin</artifactId>
                <configuration>
                    <source>17</source>
                    <target>17</target>
                </configuration>
            </plugin>

            <plugin>
                <groupId>org.jenkins-ci.tools</groupId>
                <artifactId>maven-hpi-plugin</artifactId>
                <extensions>true</extensions>
            </plugin>

            <plugin>
                <groupId>org.codehaus.mojo</groupId>
                <artifactId>cobertura-maven-plugin</artifactId>
                <version>2.7</version>
                <configuration>
                    <formats>
                        <format>html</format>
                        <format>xml</format>
                    </formats>
                    <check />
                </configuration>
            </plugin>
<<<<<<< HEAD

        <plugin>
            <groupId>org.apache.maven.plugins</groupId>
            <artifactId>maven-surefire-plugin</artifactId>
            <version>3.2.5</version>
            <configuration>
                <useSystemClassLoader>false</useSystemClassLoader>
                <includes>
                    <include>**/*Test.java</include>
                    <include>**/*Tests.java</include>
                </includes>
            </configuration>
        </plugin>

=======
            
            <!-- Maven Surefire Plugin for running tests -->
            <plugin>
                <groupId>org.apache.maven.plugins</groupId>
                <artifactId>maven-surefire-plugin</artifactId>
                <version>${maven-surefire-plugin.version}</version>
                <configuration>
                    <excludes>
                        <!-- Exclude E2E tests from regular test runs by default -->
                        <exclude>**/*E2ETest.java</exclude>
                    </excludes>
                </configuration>
                <executions>
                    <!-- Regular unit tests -->
                    <execution>
                        <id>unit-tests</id>
                        <phase>test</phase>
                        <goals>
                            <goal>test</goal>
                        </goals>
                        <configuration>
                            <excludes>
                                <exclude>**/*E2ETest.java</exclude>
                            </excludes>
                        </configuration>
                    </execution>
                </executions>
            </plugin>
>>>>>>> e9f612d2
        </plugins>
    </build>

    <profiles>
        <!-- optional profile to download the jx-pipeline-effective binaries for each platform -->
        <profile>
            <id>download-binaries</id>
            <build>
                <plugins>
                    <plugin>
                        <groupId>org.apache.maven.plugins</groupId>
                        <artifactId>maven-antrun-plugin</artifactId>
                        <version>3.1.0</version>
                        <executions>
                            <execution>
                                <phase>generate-resources</phase>
                                <configuration>

                                    <target>
                                        <echo message="downloading the jx-pipeline binaries" />

                                        <delete dir="target/jxp" />
                                        <delete dir="src/main/resources/org/waveywaves/jenkins/plugins/tekton/client/jxp" />

                                        <mkdir dir="target/jxp" />
                                        <mkdir dir="src/main/resources/org/waveywaves/jenkins/plugins/tekton/client/jxp/mac" />

                                        <get src="https://github.com/jenkins-x/jx-pipeline/releases/download/v${jx-pipeline.version}/jx-pipeline-effective-darwin-amd64.tar.gz" dest="target/jxp/mac.tar.gz" />
                                        <get src="https://github.com/jenkins-x/jx-pipeline/releases/download/v${jx-pipeline.version}/jx-pipeline-effective-linux-amd64.tar.gz" dest="target/jxp/linux.tar.gz" />
                                        <get src="https://github.com/jenkins-x/jx-pipeline/releases/download/v${jx-pipeline.version}/jx-pipeline-effective-windows-amd64.zip" dest="target/jxp/windows.zip" />

                                        <untar compression="gzip" src="target/jxp/mac.tar.gz" dest="src/main/resources/org/waveywaves/jenkins/plugins/tekton/client/jxp/mac" />
                                        <untar compression="gzip" src="target/jxp/linux.tar.gz" dest="src/main/resources/org/waveywaves/jenkins/plugins/tekton/client/jxp/linux" />
                                        <unzip src="target/jxp/windows.zip" dest="src/main/resources/org/waveywaves/jenkins/plugins/tekton/client/jxp/windows" />

                                        <!-- lets remove any docs we don't need -->
                                        <delete>
                                            <fileset dir="src/main/resources/org/waveywaves/jenkins/plugins/tekton/client/jxp" includes="**/*.md" />
                                        </delete>
                                    </target>

                                </configuration>
                                <goals>
                                    <goal>run</goal>
                                </goals>
                            </execution>
                        </executions>
                    </plugin>
                </plugins>
            </build>
        </profile>
        
        <!-- E2E Testing Profile -->
        <profile>
            <id>e2e-tests</id>
            <build>
                <plugins>
                    <plugin>
                        <groupId>org.apache.maven.plugins</groupId>
                        <artifactId>maven-surefire-plugin</artifactId>
                        <version>${maven-surefire-plugin.version}</version>
                        <executions>
                            <execution>
                                <id>e2e-tests</id>
                                <phase>test</phase>
                                <goals>
                                    <goal>test</goal>
                                </goals>
                                <configuration>
                                    <includes>
                                        <include>**/*E2ETest.java</include>
                                    </includes>
                                    <excludes>
                                        <!-- No exclusions for E2E profile -->
                                    </excludes>
                                    <systemPropertyVariables>
                                        <KIND_CLUSTER_NAME>${KIND_CLUSTER_NAME}</KIND_CLUSTER_NAME>
                                        <TEKTON_VERSION>${TEKTON_VERSION}</TEKTON_VERSION>
                                    </systemPropertyVariables>
                                    <!-- E2E tests typically take longer -->
                                    <forkedProcessTimeoutInSeconds>1800</forkedProcessTimeoutInSeconds>
                                    <parallel>classes</parallel>
                                    <threadCount>1</threadCount>
                                </configuration>
                            </execution>
                        </executions>
                    </plugin>
                </plugins>
            </build>
            <properties>
                <KIND_CLUSTER_NAME>tekton-e2e-test</KIND_CLUSTER_NAME>
                <TEKTON_VERSION>v1.0.0</TEKTON_VERSION>
            </properties>
        </profile>
    </profiles>
</project><|MERGE_RESOLUTION|>--- conflicted
+++ resolved
@@ -40,14 +40,6 @@
         <jenkins-test-harness.version>2462.v7cd38b_7a_361b_</jenkins-test-harness.version>
         <kubernetes-server-mock.version>5.4.1</kubernetes-server-mock.version>
         <tekton-client.version>5.4.1</tekton-client.version>
-<<<<<<< HEAD
-        <maven-surefire-plugin.version>3.2.5</maven-surefire-plugin.version>
-        <junit-jupiter-engine.version>5.6.2</junit-jupiter-engine.version>
-=======
-        <maven-surefire-plugin.version>	3.2.5</maven-surefire-plugin.version>
-        <mockwebserver.version>0.1.8</mockwebserver.version>
-        <junit-jupiter-engine.version>5.12.2</junit-jupiter-engine.version>
->>>>>>> e9f612d2
         <jx-pipeline.version>0.1.5</jx-pipeline.version>
     </properties>
 
@@ -123,28 +115,6 @@
             <artifactId>pipeline-utility-steps</artifactId>
             <scope>test</scope>
         </dependency>
-<<<<<<< HEAD
-        <dependency>
-            <groupId>org.jenkins-ci.plugins.workflow</groupId>
-            <artifactId>workflow-job</artifactId>
-            <scope>test</scope>
-        </dependency>
-        <dependency>
-            <groupId>org.jenkins-ci.plugins.workflow</groupId>
-            <artifactId>workflow-cps</artifactId>
-            <scope>test</scope>
-        </dependency>
-        <dependency>
-            <groupId>org.jenkins-ci.plugins.workflow</groupId>
-            <artifactId>workflow-basic-steps</artifactId>
-            <version>1079.vce64b_a_929c5a_</version>
-            <scope>test</scope>
-        </dependency>
-        <dependency>
-            <groupId>org.jenkins-ci.plugins.workflow</groupId>
-            <artifactId>workflow-durable-task-step</artifactId>
-            <version>1434.v1b_595c29ddd7</version>
-=======
         
         <!-- E2E Testing Dependencies -->
         <dependency>
@@ -157,74 +127,15 @@
             <groupId>org.testcontainers</groupId>
             <artifactId>junit-jupiter</artifactId>
             <version>1.19.3</version>
->>>>>>> e9f612d2
             <scope>test</scope>
         </dependency>
         <dependency>
             <groupId>org.junit.jupiter</groupId>
-<<<<<<< HEAD
-            <artifactId>junit-jupiter</artifactId>
-=======
-            <artifactId>junit-jupiter-engine</artifactId>
-            <version>${junit-jupiter-engine.version}</version>
->>>>>>> e9f612d2
             <scope>test</scope>
         </dependency>
         <dependency>
             <groupId>org.junit.vintage</groupId>
             <artifactId>junit-vintage-engine</artifactId>
-<<<<<<< HEAD
-            <scope>test</scope>
-        </dependency>
-        <dependency>
-            <groupId>org.mockito</groupId>
-            <artifactId>mockito-junit-jupiter</artifactId>
-            <scope>test</scope>
-        </dependency>
-        <dependency>
-            <groupId>org.hamcrest</groupId>
-            <artifactId>hamcrest</artifactId>
-            <version>2.2</version>
-            <scope>test</scope>
-        </dependency>
-        <dependency>
-            <groupId>io.fabric8</groupId>
-            <artifactId>kubernetes-junit-jupiter</artifactId>
-            <version>7.3.1</version>
-            <scope>test</scope>
-        </dependency>
-        <dependency>
-            <groupId>com.squareup.okhttp3</groupId>
-            <artifactId>mockwebserver</artifactId>
-            <version>3.14.9</version>
-            <scope>test</scope>
-        </dependency>
-        <dependency>
-            <groupId>io.fabric8</groupId>
-            <artifactId>tekton-model-v1beta1</artifactId>
-            <version>5.12.0</version> 
-        </dependency>
-        <dependency>
-        <groupId>org.jvnet.hudson.main</groupId>
-        <artifactId>hudson-test-utils</artifactId>
-        <version>2.2.1</version>
-        <scope>test</scope>
-        <exclusions>
-            <exclusion>
-            <groupId>org.powermock</groupId>
-            <artifactId>powermock-module-junit4</artifactId>
-            </exclusion>
-            <exclusion>
-            <groupId>org.powermock</groupId>
-            <artifactId>powermock-api-support</artifactId>
-            </exclusion>
-        </exclusions>
-        </dependency>
-=======
-            <version>${junit-jupiter-engine.version}</version>
-            <scope>test</scope>
-        </dependency>
->>>>>>> e9f612d2
     </dependencies>
 
     <dependencyManagement>
@@ -336,51 +247,6 @@
                     <check />
                 </configuration>
             </plugin>
-<<<<<<< HEAD
-
-        <plugin>
-            <groupId>org.apache.maven.plugins</groupId>
-            <artifactId>maven-surefire-plugin</artifactId>
-            <version>3.2.5</version>
-            <configuration>
-                <useSystemClassLoader>false</useSystemClassLoader>
-                <includes>
-                    <include>**/*Test.java</include>
-                    <include>**/*Tests.java</include>
-                </includes>
-            </configuration>
-        </plugin>
-
-=======
-            
-            <!-- Maven Surefire Plugin for running tests -->
-            <plugin>
-                <groupId>org.apache.maven.plugins</groupId>
-                <artifactId>maven-surefire-plugin</artifactId>
-                <version>${maven-surefire-plugin.version}</version>
-                <configuration>
-                    <excludes>
-                        <!-- Exclude E2E tests from regular test runs by default -->
-                        <exclude>**/*E2ETest.java</exclude>
-                    </excludes>
-                </configuration>
-                <executions>
-                    <!-- Regular unit tests -->
-                    <execution>
-                        <id>unit-tests</id>
-                        <phase>test</phase>
-                        <goals>
-                            <goal>test</goal>
-                        </goals>
-                        <configuration>
-                            <excludes>
-                                <exclude>**/*E2ETest.java</exclude>
-                            </excludes>
-                        </configuration>
-                    </execution>
-                </executions>
-            </plugin>
->>>>>>> e9f612d2
         </plugins>
     </build>
 
