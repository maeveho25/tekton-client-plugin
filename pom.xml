<?xml version="1.0" encoding="UTF-8"?>
<project xmlns="http://maven.apache.org/POM/4.0.0" xmlns:xsi="http://www.w3.org/2001/XMLSchema-instance" xsi:schemaLocation="http://maven.apache.org/POM/4.0.0 http://maven.apache.org/maven-v4_0_0.xsd">
    <modelVersion>4.0.0</modelVersion>

    <parent>
        <groupId>org.jenkins-ci.plugins</groupId>
        <artifactId>plugin</artifactId>
        <version>5.26</version>
        <relativePath />
    </parent>

    <groupId>org.waveywaves.jenkins.plugins</groupId>
    <artifactId>tekton-client</artifactId>
    <version>${revision}${changelist}</version>
    <name>Tekton Client Plugin</name>
    <description>Tekton is a Cloud Native CI/CD tool for Kubernetes. This plugin helps in the creation and manipulation
        of Tekton Resources on you Kubernetes cluster and helps drive your operations from your Jenkins Server itself
        without having to carry them out from the Command Line Interface or any other User Interface.
    </description>

    <packaging>hpi</packaging>
    <url>https://github.com/jenkinsci/tekton-client-plugin</url>

    <scm>
        <connection>scm:git:https://github.com/jenkinsci/tekton-client-plugin.git</connection>
        <developerConnection>scm:git:https://github.com/jenkinsci/tekton-client-plugin.git</developerConnection>
        <url>https://github.com/jenkinsci/tekton-client-plugin</url>
        <tag>${scmTag}</tag>
    </scm>

    <properties>
        <revision>1.1.1</revision>
        <changelist>-SNAPSHOT</changelist>
        <!-- https://www.jenkins.io/doc/developer/plugin-development/choosing-jenkins-baseline/ -->
        <jenkins.baseline>2.492</jenkins.baseline>
        <!-- Baseline Jenkins version you use to build the plugin. Users must have this version or newer to run. -->
        <jenkins.version>${jenkins.baseline}.3</jenkins.version>
        <gitHubRepo>jenkinsci/${project.artifactId}-plugin</gitHubRepo>
        <pipeline-model-definition.version>2.2255.v56a_15e805f12</pipeline-model-definition.version>
        <jenkins-test-harness.version>2478.v665cca_da_f20c</jenkins-test-harness.version>
        <kubernetes-server-mock.version>5.4.1</kubernetes-server-mock.version>
        <tekton-client.version>5.4.1</tekton-client.version>
        <maven-surefire-plugin.version>	3.2.5</maven-surefire-plugin.version>
        <mockwebserver.version>0.1.8</mockwebserver.version>
        <junit-jupiter-engine.version>5.12.2</junit-jupiter-engine.version>
        <jx-pipeline.version>0.1.5</jx-pipeline.version>
        <ban-junit4-imports.skip>false</ban-junit4-imports.skip>
    </properties>

    <licenses>
        <license>
            <name>Apache License 2.0</name>
            <url>https://www.apache.org/licenses/LICENSE-2.0</url>
            <distribution>repo</distribution>
        </license>
    </licenses>

    <dependencies>
        <dependency>
            <groupId>org.slf4j</groupId>
            <artifactId>slf4j-api</artifactId>
        </dependency>
        <dependency>
            <groupId>org.kohsuke.stapler</groupId>
            <artifactId>stapler</artifactId>
            <scope>provided</scope>
        </dependency>
        <dependency>
            <groupId>com.squareup.okio</groupId>
            <artifactId>okio</artifactId>
            <version>3.16.0</version>
        </dependency>
        <dependency>
            <groupId>com.squareup.okhttp3</groupId>
            <artifactId>okhttp</artifactId>
            <version>3.14.9</version>
        </dependency>
        <dependency>
            <groupId>io.jenkins.plugins</groupId>
            <artifactId>checks-api</artifactId>
        </dependency>
        <dependency>
            <groupId>io.fabric8</groupId>
            <artifactId>tekton-client</artifactId>
            <version>${tekton-client.version}</version>
            <exclusions>
                <exclusion>
                    <groupId>org.slf4j</groupId>
                    <artifactId>slf4j-api</artifactId>
                </exclusion>
            </exclusions>
        </dependency>
        <dependency>
            <groupId>io.fabric8</groupId>
            <artifactId>kubernetes-server-mock</artifactId>
            <version>${kubernetes-server-mock.version}</version>
            <scope>test</scope>
        </dependency>
        <dependency>
            <groupId>org.jenkins-ci.plugins</groupId>
            <artifactId>jackson2-api</artifactId>
        </dependency>

        <!-- test plugins for running locally via: mvn hpi:run -->
        <dependency>
            <groupId>org.jenkins-ci.plugins</groupId>
            <artifactId>git</artifactId>
            <scope>test</scope>
        </dependency>
        <dependency>
            <groupId>org.jenkins-ci.plugins</groupId>
            <artifactId>github-branch-source</artifactId>
            <scope>test</scope>
        </dependency>
        <dependency>
            <groupId>org.jenkins-ci.plugins</groupId>
            <artifactId>envinject</artifactId>
            <scope>test</scope>
        </dependency>
        <dependency>
            <groupId>org.assertj</groupId>
            <artifactId>assertj-core</artifactId>
            <version>3.27.4</version>
            <scope>test</scope>
        </dependency>
        <dependency>
            <groupId>org.jenkins-ci.plugins</groupId>
            <artifactId>pipeline-utility-steps</artifactId>
            <scope>test</scope>
        </dependency>
        
        <!-- E2E Testing Dependencies -->
        <dependency>
            <groupId>org.jenkins-ci.main</groupId>
            <artifactId>jenkins-test-harness</artifactId>
            <version>${jenkins-test-harness.version}</version>
            <scope>test</scope>
        </dependency>
        <dependency>
            <groupId>org.testcontainers</groupId>
            <artifactId>junit-jupiter</artifactId>
            <version>1.21.3</version>
            <scope>test</scope>
        </dependency>
        <dependency>
            <groupId>org.junit.jupiter</groupId>
            <artifactId>junit-jupiter-engine</artifactId>
            <version>${junit-jupiter-engine.version}</version>
            <scope>test</scope>
        </dependency>
        <dependency>
            <groupId>org.junit.vintage</groupId>
            <artifactId>junit-vintage-engine</artifactId>
            <version>${junit-jupiter-engine.version}</version>
            <scope>test</scope>
        </dependency>

        <!-- JSON Schema to POJO generation -->
        <dependency>
            <groupId>org.jsonschema2pojo</groupId>
            <artifactId>jsonschema2pojo-core</artifactId>
            <version>1.2.2</version>
        </dependency>

        <!-- Code generation with Sun CodeModel -->
        <dependency>
            <groupId>com.sun.codemodel</groupId>
            <artifactId>codemodel</artifactId>
            <version>2.6</version>
        </dependency>

        <!-- Commons IO for file operations -->
        <dependency>
            <groupId>commons-io</groupId>
            <artifactId>commons-io</artifactId>
            <version>2.17.0</version>
        </dependency>
    </dependencies>

    <dependencyManagement>
        <dependencies>
            <dependency>
                <groupId>io.jenkins.tools.bom</groupId>
                <artifactId>bom-${jenkins.baseline}.x</artifactId>
                <version>5353.v3dec76e40169</version>
                <scope>import</scope>
                <type>pom</type>
            </dependency>
            <dependency>
                <groupId>org.apache.commons</groupId>
                <artifactId>commons-lang3</artifactId>
                <version>3.18.0</version>
            </dependency>
            <dependency>
                <groupId>io.jenkins.plugins</groupId>
                <artifactId>commons-text-api</artifactId>
                <version>1.13.1-176.v74d88f22034b_</version>
            </dependency>            
            <dependency>
                <groupId>org.jenkins-ci.plugins</groupId>
                <artifactId>jackson2-api</artifactId>
                <version>2.19.0-404.vb_b_0fd2fea_e10</version>
            </dependency>
            <dependency>
                <groupId>com.fasterxml.jackson.module</groupId>
                <artifactId>jackson-module-jaxb-annotations</artifactId>
                <version>2.19.0</version>
            </dependency>
            <dependency>
                <groupId>com.squareup.okio</groupId>
                <artifactId>okio</artifactId>
                <version>3.16.0</version>
            </dependency>
            <dependency>
                <groupId>com.squareup.okhttp3</groupId>
                <artifactId>okhttp</artifactId>
                <version>3.14.9</version>
            </dependency>
            <dependency>
                <groupId>com.squareup.okhttp3</groupId>
                <artifactId>logging-interceptor</artifactId>
                <version>5.1.0</version>
            </dependency>
            <dependency>
                <groupId>jakarta.activation</groupId>
                <artifactId>jakarta.activation-api</artifactId>
                <version>2.1.3</version>
            </dependency>
            <dependency>
                <groupId>org.apache.ivy</groupId>
                <artifactId>ivy</artifactId>
                <version>2.5.3</version>
            </dependency>
            <dependency>
                <groupId>org.yaml</groupId>
                <artifactId>snakeyaml</artifactId>
                <version>2.3</version>
            </dependency>
            <dependency>
                <groupId>com.fasterxml.jackson.dataformat</groupId>
                <artifactId>jackson-dataformat-yaml</artifactId>
                <version>2.19.0</version>
            </dependency>
        <dependency>
            <groupId>org.jsonschema2pojo</groupId>
            <artifactId>jsonschema2pojo-core</artifactId>
            <version>1.2.2</version>
        </dependency>
        <dependency>
            <groupId>com.google.errorprone</groupId>
            <artifactId>error_prone_annotations</artifactId>
<<<<<<< HEAD
            <version>2.27.0</version>
=======
            <version>2.41.0</version>
>>>>>>> 9d6c4913
        </dependency>
        <dependency>
            <groupId>com.google.code.gson</groupId>
            <artifactId>gson</artifactId>
            <version>2.11.0</version>
        </dependency>
        <dependency>
            <groupId>org.apache.commons</groupId>
            <artifactId>commons-text</artifactId>
            <version>1.14.0</version>
        </dependency>
        </dependencies>
    </dependencyManagement>

    <repositories>
        <repository>
            <id>repo.jenkins-ci.org</id>
            <url>https://repo.jenkins-ci.org/public/</url>
        </repository>
        <repository>
            <id>tags</id>
            <name>Custom Tags</name>
            <url>https://raw.githubusercontent.com/t-wanl/Jenkins-Dynamic-Databinding-UI-Control-Library/master/jar/
            </url>
        </repository>
    </repositories>

    <pluginRepositories>
        <pluginRepository>
            <id>repo.jenkins-ci.org</id>
            <url>https://repo.jenkins-ci.org/public/</url>
        </pluginRepository>
    </pluginRepositories>

    <build>
        <plugins>
            <plugin>
                <groupId>org.apache.maven.plugins</groupId>
                <artifactId>maven-release-plugin</artifactId>
                <configuration>
                    <preparationGoals>clean verify</preparationGoals>
                </configuration>
            </plugin>

            <plugin>
                <groupId>org.apache.maven.plugins</groupId>
                <artifactId>maven-compiler-plugin</artifactId>
                <configuration>
                    <source>17</source>
                    <target>17</target>
                </configuration>
            </plugin>

            <plugin>
                <groupId>org.jenkins-ci.tools</groupId>
                <artifactId>maven-hpi-plugin</artifactId>
                <extensions>true</extensions>
            </plugin>
            
            <!-- Maven Surefire Plugin for running tests -->
            <!-- JaCoCo for code coverage -->
            <plugin>
                <groupId>org.jacoco</groupId>
                <artifactId>jacoco-maven-plugin</artifactId>
                <version>0.8.13</version>

                <executions>
                    <execution>
                        <id>prepare-agent</id>
                        <goals><goal>prepare-agent</goal></goals>
                    </execution>

                    <execution>
                        <id>report</id>
                        <phase>verify</phase>
                        <goals><goal>report</goal></goals>
                    </execution>
                </executions>
            </plugin>

            <!-- Add generated sources to compilation -->
            <plugin>
                <groupId>org.codehaus.mojo</groupId>
                <artifactId>build-helper-maven-plugin</artifactId>
<<<<<<< HEAD
                <version>3.4.0</version>
=======
                <version>3.6.1</version>
>>>>>>> 9d6c4913
                <executions>
                    <execution>
                        <id>add-generated-sources</id>
                        <phase>generate-sources</phase>
                        <goals>
                            <goal>add-source</goal>
                        </goals>
                        <configuration>
                            <sources>
                                <source>${project.build.directory}/generated-sources/tekton</source>
                            </sources>
                        </configuration>
                    </execution>
                </executions>
            </plugin>

            <!-- Generate Tekton POJOs from CRDs after compilation -->
            <plugin>
                <groupId>org.codehaus.mojo</groupId>
                <artifactId>exec-maven-plugin</artifactId>
                <version>3.1.0</version>
                <executions>
                    <execution>
                        <id>generate-tekton-pojos</id>
                        <phase>process-classes</phase>
                        <goals>
                            <goal>java</goal>
                        </goals>
                        <configuration>
                            <mainClass>org.waveywaves.jenkins.plugins.tekton.generator.TektonPojoGenerator</mainClass>
                            <arguments>
                                <argument>${project.basedir}/src/main/resources/crds</argument>
                                <argument>${project.build.directory}/generated-sources/tekton</argument>
                                <argument>org.waveywaves.jenkins.plugins.tekton.generated</argument>
                            </arguments>
                            <includeProjectDependencies>true</includeProjectDependencies>
                            <includePluginDependencies>true</includePluginDependencies>
<<<<<<< HEAD
                            <options>
                                <option>-Dorg.slf4j.simpleLogger.defaultLogLevel=info</option>
                                <option>-Dorg.slf4j.simpleLogger.showDateTime=true</option>
                                <option>-Dorg.slf4j.simpleLogger.showThreadName=false</option>
                                <option>-Dorg.slf4j.simpleLogger.showLogName=false</option>
                                <option>-Dorg.slf4j.simpleLogger.showShortLogName=true</option>
                            </options>
=======
>>>>>>> 9d6c4913
                        </configuration>
                    </execution>
                </executions>
            </plugin>

            <plugin>
                <groupId>org.apache.maven.plugins</groupId>
                <artifactId>maven-surefire-plugin</artifactId>
                <version>${maven-surefire-plugin.version}</version>
                <configuration>
                    <excludes>
                        <!-- Exclude E2E tests from regular test runs by default -->
                        <exclude>**/*E2ETest.java</exclude>
                    </excludes>
                </configuration>
                <executions>
                    <!-- Regular unit tests -->
                    <execution>
                        <id>unit-tests</id>
                        <phase>test</phase>
                        <goals>
                            <goal>test</goal>
                        </goals>
                        <configuration>
                            <excludes>
                                <exclude>**/*E2ETest.java</exclude>
                            </excludes>
                        </configuration>
                    </execution>
                </executions>
            </plugin>
        </plugins>
    </build>

    <profiles>
        <!-- optional profile to download the jx-pipeline-effective binaries for each platform -->
        <profile>
            <id>download-binaries</id>
            <build>
                <plugins>
                    <plugin>
                        <groupId>org.apache.maven.plugins</groupId>
                        <artifactId>maven-antrun-plugin</artifactId>
                        <version>3.1.0</version>
                        <executions>
                            <execution>
                                <phase>generate-resources</phase>
                                <configuration>

                                    <target>
                                        <echo message="downloading the jx-pipeline binaries" />

                                        <delete dir="target/jxp" />
                                        <delete dir="src/main/resources/org/waveywaves/jenkins/plugins/tekton/client/jxp" />

                                        <mkdir dir="target/jxp" />
                                        <mkdir dir="src/main/resources/org/waveywaves/jenkins/plugins/tekton/client/jxp/mac" />

                                        <get src="https://github.com/jenkins-x/jx-pipeline/releases/download/v${jx-pipeline.version}/jx-pipeline-effective-darwin-amd64.tar.gz" dest="target/jxp/mac.tar.gz" />
                                        <get src="https://github.com/jenkins-x/jx-pipeline/releases/download/v${jx-pipeline.version}/jx-pipeline-effective-linux-amd64.tar.gz" dest="target/jxp/linux.tar.gz" />
                                        <get src="https://github.com/jenkins-x/jx-pipeline/releases/download/v${jx-pipeline.version}/jx-pipeline-effective-windows-amd64.zip" dest="target/jxp/windows.zip" />

                                        <untar compression="gzip" src="target/jxp/mac.tar.gz" dest="src/main/resources/org/waveywaves/jenkins/plugins/tekton/client/jxp/mac" />
                                        <untar compression="gzip" src="target/jxp/linux.tar.gz" dest="src/main/resources/org/waveywaves/jenkins/plugins/tekton/client/jxp/linux" />
                                        <unzip src="target/jxp/windows.zip" dest="src/main/resources/org/waveywaves/jenkins/plugins/tekton/client/jxp/windows" />

                                        <!-- lets remove any docs we don't need -->
                                        <delete>
                                            <fileset dir="src/main/resources/org/waveywaves/jenkins/plugins/tekton/client/jxp" includes="**/*.md" />
                                        </delete>
                                    </target>

                                </configuration>
                                <goals>
                                    <goal>run</goal>
                                </goals>
                            </execution>
                        </executions>
                    </plugin>

                </plugins>
            </build>
        </profile>

        <!-- Simple profile to generate POJOs with 'mvn generate-sources -P generate-pojos' -->
        <profile>
            <id>generate-pojos</id>
            <build>
                <plugins>
                    <plugin>
                        <groupId>org.codehaus.mojo</groupId>
                        <artifactId>exec-maven-plugin</artifactId>
                        <version>3.1.0</version>
                        <executions>
                            <execution>
                                <id>generate-tekton-pojos-alias</id>
                                <phase>generate-sources</phase>
                                <goals>
                                    <goal>java</goal>
                                </goals>
                                <configuration>
                                    <mainClass>org.waveywaves.jenkins.plugins.tekton.generator.TektonPojoGenerator</mainClass>
                                    <arguments>
                                        <argument>${project.basedir}/src/main/resources/crds</argument>
                                        <argument>${project.build.directory}/generated-sources/tekton</argument>
                                        <argument>org.waveywaves.jenkins.plugins.tekton.generated</argument>
                                    </arguments>
                                    <includeProjectDependencies>true</includeProjectDependencies>
                                    <includePluginDependencies>true</includePluginDependencies>
<<<<<<< HEAD
                                    <options>
                                        <option>-Dorg.slf4j.simpleLogger.defaultLogLevel=info</option>
                                        <option>-Dorg.slf4j.simpleLogger.showDateTime=true</option>
                                        <option>-Dorg.slf4j.simpleLogger.showThreadName=false</option>
                                        <option>-Dorg.slf4j.simpleLogger.showLogName=false</option>
                                        <option>-Dorg.slf4j.simpleLogger.showShortLogName=true</option>
                                    </options>
=======
>>>>>>> 9d6c4913
                                </configuration>
                            </execution>
                        </executions>
                    </plugin>
                </plugins>
            </build>
        </profile>
    </profiles>
</project><|MERGE_RESOLUTION|>--- conflicted
+++ resolved
@@ -249,11 +249,7 @@
         <dependency>
             <groupId>com.google.errorprone</groupId>
             <artifactId>error_prone_annotations</artifactId>
-<<<<<<< HEAD
             <version>2.27.0</version>
-=======
-            <version>2.41.0</version>
->>>>>>> 9d6c4913
         </dependency>
         <dependency>
             <groupId>com.google.code.gson</groupId>
@@ -338,11 +334,7 @@
             <plugin>
                 <groupId>org.codehaus.mojo</groupId>
                 <artifactId>build-helper-maven-plugin</artifactId>
-<<<<<<< HEAD
                 <version>3.4.0</version>
-=======
-                <version>3.6.1</version>
->>>>>>> 9d6c4913
                 <executions>
                     <execution>
                         <id>add-generated-sources</id>
@@ -380,7 +372,6 @@
                             </arguments>
                             <includeProjectDependencies>true</includeProjectDependencies>
                             <includePluginDependencies>true</includePluginDependencies>
-<<<<<<< HEAD
                             <options>
                                 <option>-Dorg.slf4j.simpleLogger.defaultLogLevel=info</option>
                                 <option>-Dorg.slf4j.simpleLogger.showDateTime=true</option>
@@ -388,8 +379,6 @@
                                 <option>-Dorg.slf4j.simpleLogger.showLogName=false</option>
                                 <option>-Dorg.slf4j.simpleLogger.showShortLogName=true</option>
                             </options>
-=======
->>>>>>> 9d6c4913
                         </configuration>
                     </execution>
                 </executions>
@@ -499,7 +488,6 @@
                                     </arguments>
                                     <includeProjectDependencies>true</includeProjectDependencies>
                                     <includePluginDependencies>true</includePluginDependencies>
-<<<<<<< HEAD
                                     <options>
                                         <option>-Dorg.slf4j.simpleLogger.defaultLogLevel=info</option>
                                         <option>-Dorg.slf4j.simpleLogger.showDateTime=true</option>
@@ -507,8 +495,6 @@
                                         <option>-Dorg.slf4j.simpleLogger.showLogName=false</option>
                                         <option>-Dorg.slf4j.simpleLogger.showShortLogName=true</option>
                                     </options>
-=======
->>>>>>> 9d6c4913
                                 </configuration>
                             </execution>
                         </executions>
