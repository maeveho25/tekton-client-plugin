--- conflicted
+++ resolved
@@ -42,11 +42,8 @@
           cache: maven
 
       - name: Run unit tests
-<<<<<<< HEAD
-        run: mvn -B -ntp test -Djava.awt.headless=true jacoco:report
-=======
         run: mvn -B -ntp test -Dtest="!*E2ETest*" -Djava.awt.headless=true jacoco:report
->>>>>>> 00042121
+
 
       - name: Upload unit test results to Codecov
         if: ${{ !cancelled() }}
